# -*- coding: utf-8 -*-
# emacs: -*- mode: python; py-indent-offset: 4; indent-tabs-mode: nil -*-
# vi: set ft=python sts=4 ts=4 sw=4 et:
"""Miscellaneous file manipulation functions

"""
from __future__ import print_function, division, unicode_literals, absolute_import

import sys
import pickle
<<<<<<< HEAD
import errno
import subprocess
=======
import subprocess as sp
>>>>>>> d42ae1a4
import gzip
import hashlib
import locale
from hashlib import md5
import os
import re
import shutil
import posixpath
import simplejson as json
import numpy as np

from builtins import str, bytes, open

from .. import logging, config
from .misc import is_container
from future import standard_library
standard_library.install_aliases()

fmlogger = logging.getLogger('utils')


related_filetype_sets = [
    ('.hdr', '.img', '.mat'),
    ('.nii', '.mat'),
    ('.BRIK', '.HEAD'),
]


class FileNotFoundError(Exception):
    pass


def split_filename(fname):
    """Split a filename into parts: path, base filename and extension.

    Parameters
    ----------
    fname : str
        file or path name

    Returns
    -------
    pth : str
        base path from fname
    fname : str
        filename from fname, without extension
    ext : str
        file extension from fname

    Examples
    --------
    >>> from nipype.utils.filemanip import split_filename
    >>> pth, fname, ext = split_filename('/home/data/subject.nii.gz')
    >>> pth
    '/home/data'

    >>> fname
    'subject'

    >>> ext
    '.nii.gz'

    """

    special_extensions = [".nii.gz", ".tar.gz"]

    pth = os.path.dirname(fname)
    fname = os.path.basename(fname)

    ext = None
    for special_ext in special_extensions:
        ext_len = len(special_ext)
        if (len(fname) > ext_len) and \
                (fname[-ext_len:].lower() == special_ext.lower()):
            ext = fname[-ext_len:]
            fname = fname[:-ext_len]
            break
    if not ext:
        fname, ext = os.path.splitext(fname)

    return pth, fname, ext


def to_str(value):
    """
    Manipulates ordered dicts before they are hashed (Py2/3 compat.)

    """
    if sys.version_info[0] > 2:
        retval = str(value)
    else:
        retval = to_str_py27(value)
    return retval


def to_str_py27(value):
    """
    Encode dictionary for python 2
    """

    if isinstance(value, dict):
        entry = '{}: {}'.format
        retval = '{'
        for key, val in list(value.items()):
            if len(retval) > 1:
                retval += ', '
            kenc = repr(key)
            if kenc.startswith(("u'", 'u"')):
                kenc = kenc[1:]
            venc = to_str_py27(val)
            if venc.startswith(("u'", 'u"')):
                venc = venc[1:]
            retval += entry(kenc, venc)
        retval += '}'
        return retval

    istuple = isinstance(value, tuple)
    if isinstance(value, (tuple, list)):
        retval = '(' if istuple else '['
        nels = len(value)
        for i, v in enumerate(value):
            venc = to_str_py27(v)
            if venc.startswith(("u'", 'u"')):
                venc = venc[1:]
            retval += venc

            if i < nels - 1:
                retval += ', '

        if istuple and nels == 1:
            retval += ','
        retval += ')' if istuple else ']'
        return retval

    retval = repr(value).decode()
    if retval.startswith(("u'", 'u"')):
        retval = retval[1:]
    return retval


def fname_presuffix(fname, prefix='', suffix='', newpath=None, use_ext=True):
    """Manipulates path and name of input filename

    Parameters
    ----------
    fname : string
        A filename (may or may not include path)
    prefix : string
        Characters to prepend to the filename
    suffix : string
        Characters to append to the filename
    newpath : string
        Path to replace the path of the input fname
    use_ext : boolean
        If True (default), appends the extension of the original file
        to the output name.

    Returns
    -------
    Absolute path of the modified filename

    >>> from nipype.utils.filemanip import fname_presuffix
    >>> fname = 'foo.nii.gz'
    >>> fname_presuffix(fname,'pre','post','/tmp')
    '/tmp/prefoopost.nii.gz'

    >>> from nipype.interfaces.base import Undefined
    >>> fname_presuffix(fname, 'pre', 'post', Undefined) == fname_presuffix(fname, 'pre', 'post')
    True

    """
    pth, fname, ext = split_filename(fname)
    if not use_ext:
        ext = ''

    # No need for isdefined: bool(Undefined) evaluates to False
    if newpath:
        pth = os.path.abspath(newpath)
    return os.path.join(pth, prefix + fname + suffix + ext)


def fnames_presuffix(fnames, prefix='', suffix='', newpath=None, use_ext=True):
    """Calls fname_presuffix for a list of files.
    """
    f2 = []
    for fname in fnames:
        f2.append(fname_presuffix(fname, prefix, suffix, newpath, use_ext))
    return f2


def hash_rename(filename, hashvalue):
    """renames a file given original filename and hash
    and sets path to output_directory
    """
    path, name, ext = split_filename(filename)
    newfilename = ''.join((name, '_0x', hashvalue, ext))
    return os.path.join(path, newfilename)


def check_forhash(filename):
    """checks if file has a hash in its filename"""
    if isinstance(filename, list):
        filename = filename[0]
    path, name = os.path.split(filename)
    if re.search('(_0x[a-z0-9]{32})', name):
        hashvalue = re.findall('(_0x[a-z0-9]{32})', name)
        return True, hashvalue
    else:
        return False, None


def hash_infile(afile, chunk_len=8192, crypto=hashlib.md5):
    """ Computes hash of a file using 'crypto' module"""
    hex = None
    if os.path.isfile(afile):
        crypto_obj = crypto()
        with open(afile, 'rb') as fp:
            while True:
                data = fp.read(chunk_len)
                if not data:
                    break
                crypto_obj.update(data)
        hex = crypto_obj.hexdigest()
    return hex


def hash_timestamp(afile):
    """ Computes md5 hash of the timestamp of a file """
    md5hex = None
    if os.path.isfile(afile):
        md5obj = md5()
        stat = os.stat(afile)
        md5obj.update(str(stat.st_size).encode())
        md5obj.update(str(stat.st_mtime).encode())
        md5hex = md5obj.hexdigest()
    return md5hex


def _generate_cifs_table():
    """Construct a reverse-length-ordered list of mount points that
    fall under a CIFS mount.

    This precomputation allows efficient checking for whether a given path
    would be on a CIFS filesystem.

    On systems without a ``mount`` command, or with no CIFS mounts, returns an
    empty list.
    """
    exit_code, output = sp.getstatusoutput("mount")
    # Not POSIX
    if exit_code != 0:
        return []

    # (path, fstype) tuples, sorted by path length (longest first)
    mount_info = sorted((line.split()[2:5:2] for line in output.splitlines()),
                        key=lambda x: len(x[0]),
                        reverse=True)
    cifs_paths = [path for path, fstype in mount_info if fstype == 'cifs']

    return [mount for mount in mount_info
            if any(mount[0].startswith(path) for path in cifs_paths)]


_cifs_table = _generate_cifs_table()


def on_cifs(fname):
    """ Checks whether a file path is on a CIFS filesystem mounted in a POSIX
    host (i.e., has the ``mount`` command).

    On Windows, Docker mounts host directories into containers through CIFS
    shares, which has support for Minshall+French symlinks, or text files that
    the CIFS driver exposes to the OS as symlinks.
    We have found that under concurrent access to the filesystem, this feature
    can result in failures to create or read recently-created symlinks,
    leading to inconsistent behavior and ``FileNotFoundError``s.

    This check is written to support disabling symlinks on CIFS shares.
    """
    # Only the first match (most recent parent) counts
    for fspath, fstype in _cifs_table:
        if fname.startswith(fspath):
            return fstype == 'cifs'
    return False


def copyfile(originalfile, newfile, copy=False, create_new=False,
             hashmethod=None, use_hardlink=False,
             copy_related_files=True):
    """Copy or link ``originalfile`` to ``newfile``.

    If ``use_hardlink`` is True, and the file can be hard-linked, then a
    link is created, instead of copying the file.

    If a hard link is not created and ``copy`` is False, then a symbolic
    link is created.

    Parameters
    ----------
    originalfile : str
        full path to original file
    newfile : str
        full path to new file
    copy : Bool
        specifies whether to copy or symlink files
        (default=False) but only for POSIX systems
    use_hardlink : Bool
        specifies whether to hard-link files, when able
        (Default=False), taking precedence over copy
    copy_related_files : Bool
        specifies whether to also operate on related files, as defined in
        ``related_filetype_sets``

    Returns
    -------
    None

    """
    newhash = None
    orighash = None
    fmlogger.debug(newfile)

    if create_new:
        while os.path.exists(newfile):
            base, fname, ext = split_filename(newfile)
            s = re.search('_c[0-9]{4,4}$', fname)
            i = 0
            if s:
                i = int(s.group()[2:]) + 1
                fname = fname[:-6] + "_c%04d" % i
            else:
                fname += "_c%04d" % i
            newfile = base + os.sep + fname + ext

    if hashmethod is None:
        hashmethod = config.get('execution', 'hash_method').lower()

    # Don't try creating symlinks on CIFS
    if copy is False and on_cifs(newfile):
        copy = True

    # Existing file
    # -------------
    # Options:
    #   symlink
    #       to regular file originalfile            (keep if symlinking)
    #       to same dest as symlink originalfile    (keep if symlinking)
    #       to other file                           (unlink)
    #   regular file
    #       hard link to originalfile               (keep)
    #       copy of file (same hash)                (keep)
    #       different file (diff hash)              (unlink)
    keep = False
    if os.path.lexists(newfile):
        if os.path.islink(newfile):
            if all((os.readlink(newfile) == os.path.realpath(originalfile),
                    not use_hardlink, not copy)):
                keep = True
        elif posixpath.samefile(newfile, originalfile):
            keep = True
        else:
            if hashmethod == 'timestamp':
                hashfn = hash_timestamp
            elif hashmethod == 'content':
                hashfn = hash_infile
            newhash = hashfn(newfile)
            fmlogger.debug('File: %s already exists,%s, copy:%d', newfile,
                           newhash, copy)
            orighash = hashfn(originalfile)
            keep = newhash == orighash
        if keep:
            fmlogger.debug('File: %s already exists, not overwriting, copy:%d',
                           newfile, copy)
        else:
            os.unlink(newfile)

    # New file
    # --------
    # use_hardlink & can_hardlink => hardlink
    # ~hardlink & ~copy & can_symlink => symlink
    # ~hardlink & ~symlink => copy
    if not keep and use_hardlink:
        try:
            fmlogger.debug('Linking File: %s->%s', newfile, originalfile)
            # Use realpath to avoid hardlinking symlinks
            os.link(os.path.realpath(originalfile), newfile)
        except OSError:
            use_hardlink = False  # Disable hardlink for associated files
        else:
            keep = True

    if not keep and not copy and os.name == 'posix':
        try:
            fmlogger.debug('Symlinking File: %s->%s', newfile, originalfile)
            os.symlink(originalfile, newfile)
        except OSError:
            copy = True  # Disable symlink for associated files
        else:
            keep = True

    if not keep:
        try:
            fmlogger.debug('Copying File: %s->%s', newfile, originalfile)
            shutil.copyfile(originalfile, newfile)
        except shutil.Error as e:
            fmlogger.warn(e.message)

    # Associated files
    if copy_related_files:
        related_file_pairs = (get_related_files(f, include_this_file=False)
                              for f in (originalfile, newfile))
        for alt_ofile, alt_nfile in zip(*related_file_pairs):
            if os.path.exists(alt_ofile):
                copyfile(alt_ofile, alt_nfile, copy, hashmethod=hashmethod,
                         use_hardlink=use_hardlink, copy_related_files=False)

    return newfile


def get_related_files(filename, include_this_file=True):
    """Returns a list of related files, as defined in
    ``related_filetype_sets``, for a filename. (e.g., Nifti-Pair, Analyze (SPM)
    and AFNI files).

    Parameters
    ----------
    filename : str
        File name to find related filetypes of.
    include_this_file : bool
        If true, output includes the input filename.
    """
    related_files = []
    path, name, this_type = split_filename(filename)
    for type_set in related_filetype_sets:
        if this_type in type_set:
            for related_type in type_set:
                if include_this_file or related_type != this_type:
                    related_files.append(os.path.join(path, name + related_type))
    if not len(related_files):
        related_files = [filename]
    return related_files


def copyfiles(filelist, dest, copy=False, create_new=False):
    """Copy or symlink files in ``filelist`` to ``dest`` directory.

    Parameters
    ----------
    filelist : list
        List of files to copy.
    dest : path/files
        full path to destination. If it is a list of length greater
        than 1, then it assumes that these are the names of the new
        files.
    copy : Bool
        specifies whether to copy or symlink files
        (default=False) but only for posix systems

    Returns
    -------
    None

    """
    outfiles = filename_to_list(dest)
    newfiles = []
    for i, f in enumerate(filename_to_list(filelist)):
        if isinstance(f, list):
            newfiles.insert(i, copyfiles(f, dest, copy=copy,
                                         create_new=create_new))
        else:
            if len(outfiles) > 1:
                destfile = outfiles[i]
            else:
                destfile = fname_presuffix(f, newpath=outfiles[0])
            destfile = copyfile(f, destfile, copy, create_new=create_new)
            newfiles.insert(i, destfile)
    return newfiles


def filename_to_list(filename):
    """Returns a list given either a string or a list
    """
    if isinstance(filename, (str, bytes)):
        return [filename]
    elif isinstance(filename, list):
        return filename
    elif is_container(filename):
        return [x for x in filename]
    else:
        return None


def list_to_filename(filelist):
    """Returns a list if filelist is a list of length greater than 1,
       otherwise returns the first element
    """
    if len(filelist) > 1:
        return filelist
    else:
        return filelist[0]


def check_depends(targets, dependencies):
    """Return true if all targets exist and are newer than all dependencies.

    An OSError will be raised if there are missing dependencies.
    """
    tgts = filename_to_list(targets)
    deps = filename_to_list(dependencies)
    return all(map(os.path.exists, tgts)) and \
        min(map(os.path.getmtime, tgts)) > \
        max(list(map(os.path.getmtime, deps)) + [0])


def save_json(filename, data):
    """Save data to a json file

    Parameters
    ----------
    filename : str
        Filename to save data in.
    data : dict
        Dictionary to save in json file.

    """
    mode = 'w'
    if sys.version_info[0] < 3:
        mode = 'wb'
    with open(filename, mode) as fp:
        json.dump(data, fp, sort_keys=True, indent=4)


def load_json(filename):
    """Load data from a json file

    Parameters
    ----------
    filename : str
        Filename to load data from.

    Returns
    -------
    data : dict

    """

    with open(filename, 'r') as fp:
        data = json.load(fp)
    return data


def loadcrash(infile, *args):
    if '.pkl' in infile:
        return loadpkl(infile)
    elif '.npz' in infile:
        DeprecationWarning(('npz files will be deprecated in the next '
                            'release. you can use numpy to open them.'))
        data = np.load(infile)
        out = {}
        for k in data.files:
            out[k] = [f for f in data[k].flat]
            if len(out[k]) == 1:
                out[k] = out[k].pop()
        return out
    else:
        raise ValueError('Only pickled crashfiles are supported')


def loadpkl(infile):
    """Load a zipped or plain cPickled file
    """
    fmlogger.debug('Loading pkl: %s', infile)
    if infile.endswith('pklz'):
        pkl_file = gzip.open(infile, 'rb')
    else:
        pkl_file = open(infile, 'rb')

    try:
        unpkl = pickle.load(pkl_file)
    except UnicodeDecodeError:
        unpkl = pickle.load(pkl_file, fix_imports=True, encoding='utf-8')
    return unpkl


def crash2txt(filename, record):
    """ Write out plain text crash file """
    with open(filename, 'w') as fp:
        if 'node' in record:
            node = record['node']
            fp.write('Node: {}\n'.format(node.fullname))
            fp.write('Working directory: {}\n'.format(node.output_dir()))
            fp.write('\n')
            fp.write('Node inputs:\n{}\n'.format(node.inputs))
        fp.write(''.join(record['traceback']))


def read_stream(stream, logger=None, encoding=None):
    """
    Robustly reads a stream, sending a warning to a logger
    if some decoding error was raised.

    >>> read_stream(bytearray([65, 0xc7, 65, 10, 66]))  # doctest: +ELLIPSIS
    ['A...A', 'B']


    """
    default_encoding = encoding or locale.getdefaultlocale()[1] or 'UTF-8'
    logger = logger or fmlogger
    try:
        out = stream.decode(default_encoding)
    except UnicodeDecodeError as err:
        out = stream.decode(default_encoding, errors='replace')
        logger.warning('Error decoding string: %s', err)
    return out.splitlines()


def savepkl(filename, record):
    if filename.endswith('pklz'):
        pkl_file = gzip.open(filename, 'wb')
    else:
        pkl_file = open(filename, 'wb')
    pickle.dump(record, pkl_file)
    pkl_file.close()


rst_levels = ['=', '-', '~', '+']


def write_rst_header(header, level=0):
    return '\n'.join((header, ''.join([rst_levels[level]
                                       for _ in header]))) + '\n\n'


def write_rst_list(items, prefix=''):
    out = []
    for item in items:
        out.append('{} {}'.format(prefix, str(item)))
    return '\n'.join(out) + '\n\n'


def write_rst_dict(info, prefix=''):
    out = []
    for key, value in sorted(info.items()):
        out.append('{}* {} : {}'.format(prefix, key, str(value)))
    return '\n'.join(out) + '\n\n'


def dist_is_editable(dist):
    """Is distribution an editable install?

    Parameters
    ----------
    dist : string
        Package name

    # Borrowed from `pip`'s' API
    """
    for path_item in sys.path:
        egg_link = os.path.join(path_item, dist + '.egg-link')
        if os.path.isfile(egg_link):
            return True
    return False


<<<<<<< HEAD
def makedirs(path, exist_ok=False):
    """
    Create path, if it doesn't exist.

    Parameters
    ----------
    path : output directory to create

    """
    if not exist_ok:  # The old makedirs
        os.makedirs(path)
        return path

    # this odd approach deals with concurrent directory cureation
    if not os.path.exists(os.path.abspath(path)):
        fmlogger.debug("Creating directory %s", path)
        try:
            os.makedirs(path)
        except OSError:
            fmlogger.debug("Problem creating directory %s", path)
            if not os.path.exists(path):
                raise OSError('Could not create directory %s' % path)
    return path


def emptydirs(path):
    fmlogger.debug("Removing contents of %s", path)
    pathconts = os.listdir(path)

    if not pathconts:
        return True

    for el in pathconts:
        if os.path.isfile(el):
            os.remove(el)
        else:
            try:
                shutil.rmtree(el)
            except OSError as ex:
                elcont = os.listdir(el)
                if ex.errno == errno.ENOTEMPTY and not elcont:
                    fmlogger.warning(
                        'An exception was raised trying to remove old %s, but the path '
                        'seems empty. Is it an NFS mount?. Passing the exception.', el)
                elif ex.errno == errno.ENOTEMPTY and elcont:
                    fmlogger.debug('Folder %s contents (%d items).', el, len(elcont))
                    raise ex
                else:
                    raise ex
=======
def which(cmd, env=None, pathext=None):
    """
    Return the path to an executable which would be run if the given
    cmd was called. If no cmd would be called, return ``None``.

    Code for Python < 3.3 is based on a code snippet from
    http://orip.org/2009/08/python-checking-if-executable-exists-in.html

    """

    if pathext is None:
        pathext = os.getenv('PATHEXT', '').split(os.pathsep)
        pathext.insert(0, '')

    path = os.getenv("PATH", os.defpath)
    if env and 'PATH' in env:
        path = env.get("PATH")

    if sys.version_info >= (3, 3):
        for ext in pathext:
            filename = shutil.which(cmd + ext, path=path)
            if filename:
                return filename
        return None

    for ext in pathext:
        extcmd = cmd + ext
        for directory in path.split(os.pathsep):
            filename = os.path.join(directory, extcmd)
            if os.path.exists(filename):
                return filename
    return None


def get_dependencies(name, environ):
    """Return library dependencies of a dynamically linked executable

    Uses otool on darwin, ldd on linux. Currently doesn't support windows.

    """
    if sys.platform == 'darwin':
        proc = sp.Popen('otool -L `which %s`' % name,
                        stdout=sp.PIPE,
                        stderr=sp.PIPE,
                        shell=True,
                        env=environ)
    elif 'linux' in sys.platform:
        proc = sp.Popen('ldd `which %s`' % name,
                        stdout=sp.PIPE,
                        stderr=sp.PIPE,
                        shell=True,
                        env=environ)
    else:
        return 'Platform %s not supported' % sys.platform
    o, e = proc.communicate()
    return o.rstrip()


def canonicalize_env(env):
    """Windows requires that environment be dicts with bytes as keys and values
    This function converts any unicode entries for Windows only, returning the
    dictionary untouched in other environments.

    Parameters
    ----------
    env : dict
        environment dictionary with unicode or bytes keys and values

    Returns
    -------
    env : dict
        Windows: environment dictionary with bytes keys and values
        Other: untouched input ``env``
    """
    if os.name != 'nt':
        return env

    out_env = {}
    for key, val in env.items():
        if not isinstance(key, bytes):
            key = key.encode('utf-8')
        if not isinstance(val, bytes):
            val = val.encode('utf-8')
        out_env[key] = val
    return out_env
>>>>>>> d42ae1a4
<|MERGE_RESOLUTION|>--- conflicted
+++ resolved
@@ -8,12 +8,8 @@
 
 import sys
 import pickle
-<<<<<<< HEAD
 import errno
-import subprocess
-=======
 import subprocess as sp
->>>>>>> d42ae1a4
 import gzip
 import hashlib
 import locale
@@ -678,7 +674,6 @@
     return False
 
 
-<<<<<<< HEAD
 def makedirs(path, exist_ok=False):
     """
     Create path, if it doesn't exist.
@@ -728,7 +723,8 @@
                     raise ex
                 else:
                     raise ex
-=======
+
+
 def which(cmd, env=None, pathext=None):
     """
     Return the path to an executable which would be run if the given
@@ -813,5 +809,4 @@
         if not isinstance(val, bytes):
             val = val.encode('utf-8')
         out_env[key] = val
-    return out_env
->>>>>>> d42ae1a4
+    return out_env