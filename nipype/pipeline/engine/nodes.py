#!/usr/bin/env python
# -*- coding: utf-8 -*-
# emacs: -*- mode: python; py-indent-offset: 4; indent-tabs-mode: nil -*-
# vi: set ft=python sts=4 ts=4 sw=4 et:
"""Defines functionality for pipelined execution of interfaces

The `Node` class provides core functionality for batch processing.

  .. testsetup::
     # Change directory to provide relative paths for doctests
     import os
     filepath = os.path.dirname(os.path.realpath( __file__ ))
     datadir = os.path.realpath(os.path.join(filepath, '../../testing/data'))
     os.chdir(datadir)

"""
from __future__ import print_function, division, unicode_literals, absolute_import
from builtins import range, str, bytes, open

from collections import OrderedDict

from copy import deepcopy
import pickle
from glob import glob
import gzip
import os
import os.path as op
import shutil
import socket
from shutil import rmtree
import sys
from tempfile import mkdtemp
from hashlib import sha1

from ... import config, logging
from ...utils.misc import (flatten, unflatten, str2bool)
from ...utils.filemanip import (save_json, FileNotFoundError,
                                filename_to_list, list_to_filename,
                                copyfiles, fnames_presuffix, loadpkl,
<<<<<<< HEAD
                                split_filename, load_json, makedirs,
                                emptydirs, savepkl, write_rst_header,
                                write_rst_dict, write_rst_list, to_str)
from ...interfaces.base import (traits, InputMultiPath, CommandLine,
                                Undefined, DynamicTraitedSpec,
                                Bunch, InterfaceResult, md5, Interface,
                                isdefined)
from .utils import (modify_paths, clean_working_directory,
=======
                                split_filename, load_json, savepkl,
                                write_rst_header, write_rst_dict,
                                write_rst_list, to_str, md5)
from ...interfaces.base import (traits, InputMultiPath, CommandLine,
                                Undefined, TraitedSpec, DynamicTraitedSpec,
                                Bunch, InterfaceResult, Interface,
                                TraitDictObject, TraitListObject, isdefined)
from .utils import (generate_expanded_graph, modify_paths,
                    export_graph, make_output_dir, write_workflow_prov,
                    clean_working_directory, format_dot, topological_sort,
>>>>>>> d42ae1a4
                    get_print_name, merge_dict, evaluate_connect_function)
from .base import EngineBase

from future import standard_library
standard_library.install_aliases()

logger = logging.getLogger('workflow')


class Node(EngineBase):
    """Wraps interface objects for use in pipeline

    A Node creates a sandbox-like directory for executing the underlying
    interface. It will copy or link inputs into this directory to ensure that
    input data are not overwritten. A hash of the input state is used to
    determine if the Node inputs have changed and whether the node needs to be
    re-executed.

    Examples
    --------

    >>> from nipype import Node
    >>> from nipype.interfaces import spm
    >>> realign = Node(spm.Realign(), 'realign')
    >>> realign.inputs.in_files = 'functional.nii'
    >>> realign.inputs.register_to_mean = True
    >>> realign.run() # doctest: +SKIP

    """

    def __init__(self, interface, name, iterables=None, itersource=None,
                 synchronize=False, overwrite=None, needed_outputs=None,
                 run_without_submitting=False, n_procs=None, mem_gb=0.20,
                 **kwargs):
        """
        Parameters
        ----------

        interface : interface object
            node specific interface (fsl.Bet(), spm.Coregister())

        name : alphanumeric string
            node specific name

        iterables : generator
            Input field and list to iterate using the pipeline engine
            for example to iterate over different frac values in fsl.Bet()
            for a single field the input can be a tuple, otherwise a list
            of tuples ::

                node.iterables = ('frac',[0.5,0.6,0.7])
                node.iterables = [('fwhm',[2,4]),('fieldx',[0.5,0.6,0.7])]

            If this node has an itersource, then the iterables values
            is a dictionary which maps an iterable source field value
            to the target iterables field values, e.g.: ::

                inputspec.iterables = ('images',['img1.nii', 'img2.nii']])
                node.itersource = ('inputspec', ['frac'])
                node.iterables = ('frac', {'img1.nii': [0.5, 0.6],
                                           'img2.nii': [0.6, 0.7]})

            If this node's synchronize flag is set, then an alternate
            form of the iterables is a [fields, values] list, where
            fields is the list of iterated fields and values is the
            list of value tuples for the given fields, e.g.: ::

                node.synchronize = True
                node.iterables = [('frac', 'threshold'),
                                  [(0.5, True),
                                   (0.6, False)]]

        itersource: tuple
            The (name, fields) iterables source which specifies the name
            of the predecessor iterable node and the input fields to use
            from that source node. The output field values comprise the
            key to the iterables parameter value mapping dictionary.

        synchronize: boolean
            Flag indicating whether iterables are synchronized.
            If the iterables are synchronized, then this iterable
            node is expanded once per iteration over all of the
            iterables values.
            Otherwise, this iterable node is expanded once per
            each permutation of the iterables values.

        overwrite : Boolean
            Whether to overwrite contents of output directory if it already
            exists. If directory exists and hash matches it
            assumes that process has been executed

        needed_outputs : list of output_names
            Force the node to keep only specific outputs. By default all
            outputs are kept. Setting this attribute will delete any output
            files and directories from the node's working directory that are
            not part of the `needed_outputs`.

        run_without_submitting : boolean
            Run the node without submitting to a job engine or to a
            multiprocessing pool

        """
        base_dir = None
        if 'base_dir' in kwargs:
            base_dir = kwargs['base_dir']
        super(Node, self).__init__(name, base_dir)

        # Make sure an interface is set, and that it is an Interface
        if interface is None:
            raise IOError('Interface must be provided')
        if not isinstance(interface, Interface):
            raise IOError('interface must be an instance of an Interface')
        self._interface = interface
        self.name = name

        self._output_dir = None
        self._result = None
        self.iterables = iterables
        self.synchronize = synchronize
        self.itersource = itersource
        self.overwrite = overwrite
        self.parameterization = None
        self.run_without_submitting = run_without_submitting
        self.input_source = {}
        self.needed_outputs = []
        self.plugin_args = {}

        self._mem_gb = mem_gb
        self._n_procs = n_procs
        if hasattr(self._interface.inputs, 'num_threads') and self._n_procs is not None:
            self._interface.inputs.num_threads = self._n_procs

        if needed_outputs:
            self.needed_outputs = sorted(needed_outputs)
        self._got_inputs = False

    @property
    def interface(self):
        """Return the underlying interface object"""
        return self._interface

    @property
    def result(self):
        # Cache first
        if not self._result:
            self._result = self._load_resultfile(self.output_dir())[0]

        return self._result

    @property
    def inputs(self):
        """Return the inputs of the underlying interface"""
        return self._interface.inputs

    @property
    def outputs(self):
        """Return the output fields of the underlying interface"""
        return self._interface._outputs()

    @property
    def mem_gb(self):
        """Get estimated memory (GB)"""
        if hasattr(self._interface, 'estimated_memory_gb'):
            self._mem_gb = self._interface.estimated_memory_gb
            logger.warning('Setting "estimated_memory_gb" on Interfaces has been '
                           'deprecated as of nipype 1.0, please use Node.mem_gb.')

        return self._mem_gb

    @property
    def n_procs(self):
        """Get the estimated number of processes/threads"""
        if self._n_procs is not None:
            return self._n_procs
        elif hasattr(self._interface.inputs, 'num_threads') and isdefined(
                self._interface.inputs.num_threads):
            return self._interface.inputs.num_threads
        else:
            return 1

    @n_procs.setter
    def n_procs(self, value):
        """Set an estimated number of processes/threads"""
        self._n_procs = value

        # Overwrite interface's dynamic input of num_threads
        if hasattr(self._interface.inputs, 'num_threads'):
            self._interface.inputs.num_threads = self._n_procs

    def output_dir(self):
        """Return the location of the output directory for the node"""
        # Output dir is cached
        if self._output_dir:
            return self._output_dir

        # Calculate & cache otherwise
        if self.base_dir is None:
            self.base_dir = mkdtemp()
        outputdir = self.base_dir
        if self._hierarchy:
            outputdir = op.join(outputdir, *self._hierarchy.split('.'))
        if self.parameterization:
            params_str = ['{}'.format(p) for p in self.parameterization]
            if not str2bool(self.config['execution']['parameterize_dirs']):
                params_str = [self._parameterization_dir(p) for p in params_str]
            outputdir = op.join(outputdir, *params_str)

        self._output_dir = op.abspath(op.join(outputdir, self.name))
        return self._output_dir

    def set_input(self, parameter, val):
        """ Set interface input value"""
        logger.debug('setting nodelevel(%s) input %s = %s',
                     self.name, parameter, to_str(val))
        setattr(self.inputs, parameter, deepcopy(val))

    def get_output(self, parameter):
        """Retrieve a particular output of the node"""
        return getattr(self.result.outputs, parameter, None)

    def help(self):
        """ Print interface help"""
        self._interface.help()

    def hash_exists(self, updatehash=False):
        # Get a dictionary with hashed filenames and a hashvalue
        # of the dictionary itself.
        hashed_inputs, hashvalue = self._get_hashval()
        outdir = self.output_dir()
        hashfile = op.join(outdir, '_0x%s.json' % hashvalue)
        logger.debug('Node hash value: %s', hashvalue)

        if op.exists(outdir):
            # Find previous hashfiles
            hashfiles = glob(op.join(outdir, '_0x*.json'))
            if len(hashfiles) > 1:  # Remove hashfiles if more than one found
                logger.info('Removing hashfiles (%s) and forcing node to rerun',
                            ', '.join(['"%s"' % op.basename(h) for h in hashfiles]))
                for hf in hashfiles:
                    os.remove(hf)

            if updatehash and len(hashfiles) == 1:
                logger.debug("Updating hash: %s", hashvalue)
                os.remove(hashfiles[0])
                self._save_hashfile(hashfile, hashed_inputs)

        hash_exists = op.exists(hashfile)
        logger.debug(
            'updatehash=%s, overwrite=%s, always_run=%s, hash_exists=%s, '
            'hash_method=%s', updatehash, self.overwrite, self._interface.always_run,
            hash_exists, self.config['execution']['hash_method'].lower())
        return hash_exists, hashvalue, hashfile, hashed_inputs

    def run(self, updatehash=False):
        """Execute the node in its directory.

        Parameters
        ----------

        updatehash: boolean
            Update the hash stored in the output directory
        """
        cwd = os.getcwd()  # First thing, keep track of where we are

        if self.config is None:
            self.config = {}
        self.config = merge_dict(deepcopy(config._sections), self.config)

        if not self._got_inputs:
            self._get_inputs()
            self._got_inputs = True

        # Check if output directory exists
        outdir = self.output_dir()
        if op.exists(outdir):
            logger.debug('Output directory (%s) exists and is %sempty,',
                         outdir, 'not ' * bool(os.listdir(outdir)))

        # Make sure outdir is created
        makedirs(outdir, exist_ok=True)
        os.chdir(outdir)

        # Check hash, check whether run should be enforced
        logger.info('[Node] Setting-up "%s" in "%s".', self.fullname, outdir)
        hash_info = self.hash_exists(updatehash=updatehash)
        hash_exists, hashvalue, hashfile, hashed_inputs = hash_info
        force_run = self.overwrite or (self.overwrite is None and self._interface.always_run)

        # If the node is cached, set-up pklz files and exit
        if updatehash or (hash_exists and not force_run):
            logger.debug("Only updating node hashes or skipping execution")
            inputs_file = op.join(outdir, '_inputs.pklz')
            if not op.exists(inputs_file):
                logger.debug('Creating inputs file %s', inputs_file)
                savepkl(inputs_file, self.inputs.get_traitsfree())

            node_file = op.join(outdir, '_node.pklz')
            if not op.exists(node_file):
                logger.debug('Creating node file %s', node_file)
                savepkl(node_file, self)

            self._run_interface(execute=False, updatehash=updatehash)
            logger.info('[Node] Cached "%s".', self.fullname)
            os.chdir(cwd)
            return self.result

        # by rerunning we mean only nodes that did finish to run previously
        json_pat = op.join(outdir, '_0x*.json')
        json_unfinished_pat = op.join(outdir, '_0x*_unfinished.json')
        is_mapnode = isinstance(self, MapNode)
        need_rerun = (not is_mapnode and
                      glob(json_pat) and not glob(json_unfinished_pat))
        if need_rerun:
            log_debug = config.get('logging', 'workflow_level') == 'DEBUG'
            logger.debug('[Node] Rerunning "%s"', self.fullname)
            if log_debug and not hash_exists:  # Lazy logging - only debug
                exp_hash_paths = glob(json_pat)
                if len(exp_hash_paths) == 1:
                    split_out = split_filename(exp_hash_paths[0])
                    exp_hash_file_base = split_out[1]
                    exp_hash = exp_hash_file_base[len('_0x'):]
                    logger.debug("Previous node hash = %s", exp_hash)
                    try:
                        prev_inputs = load_json(exp_hash_paths[0])
                    except:
                        pass
                    else:
                        logging.logdebug_dict_differences(prev_inputs,
                                                          hashed_inputs)
            if not force_run and str2bool(self.config['execution']['stop_on_first_rerun']):
                raise Exception('Cannot rerun when "stop_on_first_rerun" is set to True')

        # Hashfile while running, remove if exists already
        hashfile_unfinished = op.join(
            outdir, '_0x%s_unfinished.json' % hashvalue)
        if op.exists(hashfile):
            os.remove(hashfile)

        # Delete directory contents if this is not a MapNode or can't resume
        rm_outdir = not is_mapnode and not (
            self._interface.can_resume and op.isfile(hashfile_unfinished))

        if rm_outdir:
            emptydirs(outdir)
        else:
            logger.debug(
                "%s hashfile=%s", '[MapNode] Resume -' if is_mapnode
                else '[Node] Resume - can_resume=True,', hashfile_unfinished)
            if is_mapnode:
                # remove old json files
                for filename in glob(op.join(outdir, '_0x*.json')):
                    os.remove(filename)

        # Store runtime-hashfile, pre-execution report, the node and the inputs set.
        self._save_hashfile(hashfile_unfinished, hashed_inputs)
        self.write_report(report_type='preexec', cwd=outdir)
        savepkl(op.join(outdir, '_node.pklz'), self)
        savepkl(op.join(outdir, '_inputs.pklz'),
                self.inputs.get_traitsfree())
        try:
            self._run_interface(execute=True)
        except:
            logger.warning('[Node] Exception "%s" (%s)', self.fullname, outdir)
            # Tear-up after error
            os.remove(hashfile_unfinished)
            os.chdir(cwd)
            raise

        # Tear-up after success
        shutil.move(hashfile_unfinished, hashfile)
        self.write_report(report_type='postexec', cwd=outdir)
        logger.info('[Node] Finished "%s".', self.fullname)
        os.chdir(cwd)
        return self._result

    # Private functions
    def _parameterization_dir(self, param):
        """
        Returns the directory name for the given parameterization string as follows:
            - If the parameterization is longer than 32 characters, then
              return the SHA-1 hex digest.
            - Otherwise, return the parameterization unchanged.
        """
        if len(param) > 32:
            return sha1(param.encode()).hexdigest()
        else:
            return param

    def _get_hashval(self):
        """Return a hash of the input state"""
        if not self._got_inputs:
            self._get_inputs()
            self._got_inputs = True
        hashed_inputs, hashvalue = self.inputs.get_hashval(
            hash_method=self.config['execution']['hash_method'])
        rm_extra = self.config['execution']['remove_unnecessary_outputs']
        if str2bool(rm_extra) and self.needed_outputs:
            hashobject = md5()
            hashobject.update(hashvalue.encode())
            sorted_outputs = sorted(self.needed_outputs)
            hashobject.update(str(sorted_outputs).encode())
            hashvalue = hashobject.hexdigest()
            hashed_inputs.append(('needed_outputs', sorted_outputs))
        return hashed_inputs, hashvalue

    def _save_hashfile(self, hashfile, hashed_inputs):
        try:
            save_json(hashfile, hashed_inputs)
        except (IOError, TypeError):
            err_type = sys.exc_info()[0]
            if err_type is TypeError:
                # XXX - SG current workaround is to just
                # create the hashed file and not put anything
                # in it
                with open(hashfile, 'wt') as fd:
                    fd.writelines(str(hashed_inputs))

                logger.debug(
                    'Unable to write a particular type to the json file')
            else:
                logger.critical('Unable to open the file in write mode: %s',
                                hashfile)

    def _get_inputs(self):
        """Retrieve inputs from pointers to results file

        This mechanism can be easily extended/replaced to retrieve data from
        other data sources (e.g., XNAT, HTTP, etc.,.)
        """
        logger.debug('Setting node inputs')
        for key, info in list(self.input_source.items()):
            logger.debug('input: %s', key)
            results_file = info[0]
            logger.debug('results file: %s', results_file)
            results = loadpkl(results_file)
            output_value = Undefined
            if isinstance(info[1], tuple):
                output_name = info[1][0]
                value = getattr(results.outputs, output_name)
                if isdefined(value):
                    output_value = evaluate_connect_function(info[1][1],
                                                             info[1][2],
                                                             value)
            else:
                output_name = info[1]
                try:
                    output_value = results.outputs.get()[output_name]
                except TypeError:
                    output_value = results.outputs.dictcopy()[output_name]
            logger.debug('output: %s', output_name)
            try:
                self.set_input(key, deepcopy(output_value))
            except traits.TraitError as e:
                msg = ['Error setting node input:',
                       'Node: %s' % self.name,
                       'input: %s' % key,
                       'results_file: %s' % results_file,
                       'value: %s' % str(output_value)]
                e.args = (e.args[0] + "\n" + '\n'.join(msg),)
                raise

    def _run_interface(self, execute=True, updatehash=False):
        if updatehash:
            return
        self._result = self._run_command(execute)

    def _save_results(self, result, cwd):
        resultsfile = op.join(cwd, 'result_%s.pklz' % self.name)
        if result.outputs:
            try:
                outputs = result.outputs.get()
            except TypeError:
                outputs = result.outputs.dictcopy()  # outputs was a bunch
            result.outputs.set(**modify_paths(outputs, relative=True,
                                              basedir=cwd))

        savepkl(resultsfile, result)
        logger.debug('saved results in %s', resultsfile)

        if result.outputs:
            result.outputs.set(**outputs)

    def _load_resultfile(self, cwd):
        """Load results if it exists in cwd

        Parameter
        ---------

        cwd : working directory of node

        Returns
        -------

        result : InterfaceResult structure
        aggregate : boolean indicating whether node should aggregate_outputs
        attribute error : boolean indicating whether there was some mismatch in
            versions of traits used to store result and hence node needs to
            rerun
        """
        aggregate = True
        resultsoutputfile = op.join(cwd, 'result_%s.pklz' % self.name)
        result = None
        attribute_error = False
        if op.exists(resultsoutputfile):
            pkl_file = gzip.open(resultsoutputfile, 'rb')
            try:
                result = pickle.load(pkl_file)
            except UnicodeDecodeError:
                # Was this pickle created with Python 2.x?
                pickle.load(pkl_file, fix_imports=True, encoding='utf-8')
                logger.warn('Successfully loaded pickle in compatibility mode')
            except (traits.TraitError, AttributeError, ImportError,
                    EOFError) as err:
                if isinstance(err, (AttributeError, ImportError)):
                    attribute_error = True
                    logger.debug('attribute error: %s probably using '
                                 'different trait pickled file', str(err))
                else:
                    logger.debug(
                        'some file does not exist. hence trait cannot be set')
            else:
                if result.outputs:
                    try:
                        outputs = result.outputs.get()
                    except TypeError:
                        outputs = result.outputs.dictcopy()  # outputs == Bunch
                    try:
                        result.outputs.set(**modify_paths(outputs,
                                                          relative=False,
                                                          basedir=cwd))
                    except FileNotFoundError:
                        logger.debug('conversion to full path results in '
                                     'non existent file')
                aggregate = False
            pkl_file.close()
        logger.debug('Aggregate: %s', aggregate)
        return result, aggregate, attribute_error

    def _load_results(self, cwd):
        result, aggregate, attribute_error = self._load_resultfile(cwd)
        # try aggregating first
        if aggregate:
            logger.debug('aggregating results')
            if attribute_error:
                old_inputs = loadpkl(op.join(cwd, '_inputs.pklz'))
                self.inputs.trait_set(**old_inputs)
            if not isinstance(self, MapNode):
                self._copyfiles_to_wd(cwd, True, linksonly=True)
                aggouts = self._interface.aggregate_outputs(
                    needed_outputs=self.needed_outputs)
                runtime = Bunch(cwd=cwd,
                                returncode=0,
                                environ=dict(os.environ),
                                hostname=socket.gethostname())
                result = InterfaceResult(
                    interface=self._interface.__class__,
                    runtime=runtime,
                    inputs=self._interface.inputs.get_traitsfree(),
                    outputs=aggouts)
                self._save_results(result, cwd)
            else:
                logger.debug('aggregating mapnode results')
                self._run_interface()
                result = self._result
        return result

    def _run_command(self, execute, copyfiles=True):
        cwd = os.getcwd()
        if execute and copyfiles:
            self._originputs = deepcopy(self._interface.inputs)
        if execute:
            runtime = Bunch(returncode=1,
                            environ=dict(os.environ),
                            hostname=socket.gethostname())
            result = InterfaceResult(
                interface=self._interface.__class__,
                runtime=runtime,
                inputs=self._interface.inputs.get_traitsfree())
            self._result = result
            if copyfiles:
                self._copyfiles_to_wd(cwd, execute)

            message = '[Node] Running "%s" ("%s.%s")'
            if issubclass(self._interface.__class__, CommandLine):
                try:
                    cmd = self._interface.cmdline
                except Exception as msg:
                    self._result.runtime.stderr = msg
                    raise
                cmdfile = op.join(cwd, 'command.txt')
                with open(cmdfile, 'wt') as fd:
                    print(cmd + "\n", file=fd)
                message += ', a CommandLine Interface with command:\n%s' % cmd
            logger.info(message + '.', self.name, self._interface.__module__,
                        self._interface.__class__.__name__)
            try:
                result = self._interface.run()
            except Exception as msg:
                self._save_results(result, cwd)
                self._result.runtime.stderr = msg
                raise

            dirs2keep = None
            if isinstance(self, MapNode):
                dirs2keep = [op.join(cwd, 'mapflow')]
            result.outputs = clean_working_directory(result.outputs, cwd,
                                                     self._interface.inputs,
                                                     self.needed_outputs,
                                                     self.config,
                                                     dirs2keep=dirs2keep)
            self._save_results(result, cwd)
        else:
            logger.info("Collecting precomputed outputs")
            try:
                result = self._load_results(cwd)
            except (FileNotFoundError, AttributeError):
                # if aggregation does not work, rerun the node
                logger.info(("Some of the outputs were not found: "
                             "rerunning node."))
                result = self._run_command(execute=True, copyfiles=False)
        return result

    def _strip_temp(self, files, wd):
        out = []
        for f in files:
            if isinstance(f, list):
                out.append(self._strip_temp(f, wd))
            else:
                out.append(f.replace(op.join(wd, '_tempinput'), wd))
        return out

    def _copyfiles_to_wd(self, outdir, execute, linksonly=False):
        """ copy files over and change the inputs"""
        if hasattr(self._interface, '_get_filecopy_info'):
            logger.debug('copying files to wd [execute=%s, linksonly=%s]',
                         str(execute), str(linksonly))
            if execute and linksonly:
                olddir = outdir
                outdir = op.join(outdir, '_tempinput')
                makedirs(outdir, exist_ok=True)
            for info in self._interface._get_filecopy_info():
                files = self.inputs.get().get(info['key'])
                if not isdefined(files):
                    continue
                if files:
                    infiles = filename_to_list(files)
                    if execute:
                        if linksonly:
                            if not info['copy']:
                                newfiles = copyfiles(infiles,
                                                     [outdir],
                                                     copy=info['copy'],
                                                     create_new=True)
                            else:
                                newfiles = fnames_presuffix(infiles,
                                                            newpath=outdir)
                            newfiles = self._strip_temp(
                                newfiles,
                                op.abspath(olddir).split(op.sep)[-1])
                        else:
                            newfiles = copyfiles(infiles,
                                                 [outdir],
                                                 copy=info['copy'],
                                                 create_new=True)
                    else:
                        newfiles = fnames_presuffix(infiles, newpath=outdir)
                    if not isinstance(files, list):
                        newfiles = list_to_filename(newfiles)
                    setattr(self.inputs, info['key'], newfiles)
            if execute and linksonly:
                rmtree(outdir)

    def update(self, **opts):
        self.inputs.update(**opts)

    def write_report(self, report_type=None, cwd=None):
        if not str2bool(self.config['execution']['create_report']):
            return
        report_dir = op.join(cwd, '_report')
        report_file = op.join(report_dir, 'report.rst')
        makedirs(report_dir, exist_ok=True)

        if report_type == 'preexec':
            logger.debug('writing pre-exec report to %s', report_file)
            fp = open(report_file, 'wt')
            fp.writelines(write_rst_header('Node: %s' % get_print_name(self),
                                           level=0))
            fp.writelines(write_rst_list(['Hierarchy : %s' % self.fullname,
                                          'Exec ID : %s' % self._id]))
            fp.writelines(write_rst_header('Original Inputs', level=1))
            fp.writelines(write_rst_dict(self.inputs.get()))
        if report_type == 'postexec':
            logger.debug('writing post-exec report to %s', report_file)
            fp = open(report_file, 'at')
            fp.writelines(write_rst_header('Execution Inputs', level=1))
            fp.writelines(write_rst_dict(self.inputs.get()))
            exit_now = (not hasattr(self.result, 'outputs') or
                        self.result.outputs is None)
            if exit_now:
                return
            fp.writelines(write_rst_header('Execution Outputs', level=1))
            if isinstance(self.result.outputs, Bunch):
                fp.writelines(write_rst_dict(self.result.outputs.dictcopy()))
            elif self.result.outputs:
                fp.writelines(write_rst_dict(self.result.outputs.get()))
            if isinstance(self, MapNode):
                fp.close()
                return
            fp.writelines(write_rst_header('Runtime info', level=1))
            # Init rst dictionary of runtime stats
            rst_dict = {'hostname': self.result.runtime.hostname,
                        'duration': self.result.runtime.duration}
            # Try and insert memory/threads usage if available
            if config.resource_monitor:
                rst_dict['mem_peak_gb'] = self.result.runtime.mem_peak_gb
                rst_dict['cpu_percent'] = self.result.runtime.cpu_percent

            if hasattr(self.result.runtime, 'cmdline'):
                rst_dict['command'] = self.result.runtime.cmdline
                fp.writelines(write_rst_dict(rst_dict))
            else:
                fp.writelines(write_rst_dict(rst_dict))
            if hasattr(self.result.runtime, 'merged'):
                fp.writelines(write_rst_header('Terminal output', level=2))
                fp.writelines(write_rst_list(self.result.runtime.merged))
            if hasattr(self.result.runtime, 'environ'):
                fp.writelines(write_rst_header('Environment', level=2))
                fp.writelines(write_rst_dict(self.result.runtime.environ))
        fp.close()


class JoinNode(Node):
    """Wraps interface objects that join inputs into a list.

    Examples
    --------

    >>> import nipype.pipeline.engine as pe
    >>> from nipype import Node, JoinNode, Workflow
    >>> from nipype.interfaces.utility import IdentityInterface
    >>> from nipype.interfaces import (ants, dcm2nii, fsl)
    >>> wf = Workflow(name='preprocess')
    >>> inputspec = Node(IdentityInterface(fields=['image']),
    ...                     name='inputspec')
    >>> inputspec.iterables = [('image',
    ...                        ['img1.nii', 'img2.nii', 'img3.nii'])]
    >>> img2flt = Node(fsl.ImageMaths(out_data_type='float'),
    ...                   name='img2flt')
    >>> wf.connect(inputspec, 'image', img2flt, 'in_file')
    >>> average = JoinNode(ants.AverageImages(), joinsource='inputspec',
    ...                       joinfield='images', name='average')
    >>> wf.connect(img2flt, 'out_file', average, 'images')
    >>> realign = Node(fsl.FLIRT(), name='realign')
    >>> wf.connect(img2flt, 'out_file', realign, 'in_file')
    >>> wf.connect(average, 'output_average_image', realign, 'reference')
    >>> strip = Node(fsl.BET(), name='strip')
    >>> wf.connect(realign, 'out_file', strip, 'in_file')

    """

    def __init__(self, interface, name, joinsource, joinfield=None,
                 unique=False, **kwargs):
        """

        Parameters
        ----------
        interface : interface object
            node specific interface (fsl.Bet(), spm.Coregister())
        name : alphanumeric string
            node specific name
        joinsource : node name
            name of the join predecessor iterable node
        joinfield : string or list of strings
            name(s) of list input fields that will be aggregated.
            The default is all of the join node input fields.
        unique : flag indicating whether to ignore duplicate input values

        See Node docstring for additional keyword arguments.
        """
        super(JoinNode, self).__init__(interface, name, **kwargs)

        self.joinsource = joinsource
        """the join predecessor iterable node"""

        if not joinfield:
            # default is the interface fields
            joinfield = self._interface.inputs.copyable_trait_names()
        elif isinstance(joinfield, (str, bytes)):
            joinfield = [joinfield]
        self.joinfield = joinfield
        """the fields to join"""

        self._inputs = self._override_join_traits(self._interface.inputs,
                                                  self.joinfield)
        """the override inputs"""

        self._unique = unique
        """flag indicating whether to ignore duplicate input values"""

        self._next_slot_index = 0
        """the joinfield index assigned to an iterated input"""

    @property
    def joinsource(self):
        return self._joinsource

    @joinsource.setter
    def joinsource(self, value):
        """Set the joinsource property. If the given value is a Node,
        then the joinsource is set to the node name.
        """
        if isinstance(value, Node):
            value = value.name
        self._joinsource = value

    @property
    def inputs(self):
        """The JoinNode inputs include the join field overrides."""
        return self._inputs

    def _add_join_item_fields(self):
        """Add new join item fields assigned to the next iterated
        input

        This method is intended solely for workflow graph expansion.

        Examples
        --------

        >>> from nipype.interfaces.utility import IdentityInterface
        >>> import nipype.pipeline.engine as pe
        >>> from nipype import Node, JoinNode, Workflow
        >>> inputspec = Node(IdentityInterface(fields=['image']),
        ...    name='inputspec'),
        >>> join = JoinNode(IdentityInterface(fields=['images', 'mask']),
        ...    joinsource='inputspec', joinfield='images', name='join')
        >>> join._add_join_item_fields()
        {'images': 'imagesJ1'}

        Return the {base field: slot field} dictionary
        """
        # create the new join item fields
        idx = self._next_slot_index
        newfields = dict([(field, self._add_join_item_field(field, idx))
                          for field in self.joinfield])
        # increment the join slot index
        logger.debug("Added the %s join item fields %s.", self, newfields)
        self._next_slot_index += 1
        return newfields

    def _add_join_item_field(self, field, index):
        """Add new join item fields qualified by the given index

        Return the new field name
        """
        # the new field name
        name = self._join_item_field_name(field, index)
        # make a copy of the join trait
        trait = self._inputs.trait(field, False, True)
        # add the join item trait to the override traits
        self._inputs.add_trait(name, trait)

        return name

    def _join_item_field_name(self, field, index):
        """Return the field suffixed by the index + 1"""
        return "%sJ%d" % (field, index + 1)

    def _override_join_traits(self, basetraits, fields):
        """Convert the given join fields to accept an input that
        is a list item rather than a list. Non-join fields
        delegate to the interface traits.

        Return the override DynamicTraitedSpec
        """
        dyntraits = DynamicTraitedSpec()
        if fields is None:
            fields = basetraits.copyable_trait_names()
        else:
            # validate the fields
            for field in fields:
                if not basetraits.trait(field):
                    raise ValueError("The JoinNode %s does not have a field"
                                     " named %s" % (self.name, field))
        for name, trait in list(basetraits.items()):
            # if a join field has a single inner trait, then the item
            # trait is that inner trait. Otherwise, the item trait is
            # a new Any trait.
            if name in fields and len(trait.inner_traits) == 1:
                item_trait = trait.inner_traits[0]
                dyntraits.add_trait(name, item_trait)
                setattr(dyntraits, name, Undefined)
                logger.debug(
                    "Converted the join node %s field %s trait type from %s to %s",
                    self, name, trait.trait_type.info(), item_trait.info())
            else:
                dyntraits.add_trait(name, traits.Any)
                setattr(dyntraits, name, Undefined)
        return dyntraits

    def _run_command(self, execute, copyfiles=True):
        """Collates the join inputs prior to delegating to the superclass."""
        self._collate_join_field_inputs()
        return super(JoinNode, self)._run_command(execute, copyfiles)

    def _collate_join_field_inputs(self):
        """
        Collects each override join item field into the interface join
        field input."""
        for field in self.inputs.copyable_trait_names():
            if field in self.joinfield:
                # collate the join field
                val = self._collate_input_value(field)
                try:
                    setattr(self._interface.inputs, field, val)
                except Exception as e:
                    raise ValueError(">>JN %s %s %s %s %s: %s" % (
                        self, field, val, self.inputs.copyable_trait_names(), self.joinfield, e))
            elif hasattr(self._interface.inputs, field):
                # copy the non-join field
                val = getattr(self._inputs, field)
                if isdefined(val):
                    setattr(self._interface.inputs, field, val)
        logger.debug("Collated %d inputs into the %s node join fields",
                     self._next_slot_index, self)

    def _collate_input_value(self, field):
        """
        Collects the join item field values into a list or set value for
        the given field, as follows:

        - If the field trait is a Set, then the values are collected into
        a set.

        - Otherwise, the values are collected into a list which preserves
        the iterables order. If the ``unique`` flag is set, then duplicate
        values are removed but the iterables order is preserved.
        """
        val = [self._slot_value(field, idx)
               for idx in range(self._next_slot_index)]
        basetrait = self._interface.inputs.trait(field)
        if isinstance(basetrait.trait_type, traits.Set):
            return set(val)
        elif self._unique:
            return list(OrderedDict.fromkeys(val))
        else:
            return val

    def _slot_value(self, field, index):
        slot_field = self._join_item_field_name(field, index)
        try:
            return getattr(self._inputs, slot_field)
        except AttributeError as e:
            raise AttributeError("The join node %s does not have a slot field %s"
                                 " to hold the %s value at index %d: %s"
                                 % (self, slot_field, field, index, e))


class MapNode(Node):
    """Wraps interface objects that need to be iterated on a list of inputs.

    Examples
    --------

    >>> from nipype import MapNode
    >>> from nipype.interfaces import fsl
    >>> realign = MapNode(fsl.MCFLIRT(), 'in_file', 'realign')
    >>> realign.inputs.in_file = ['functional.nii',
    ...                           'functional2.nii',
    ...                           'functional3.nii']
    >>> realign.run() # doctest: +SKIP

    """

    def __init__(self, interface, iterfield, name, serial=False, nested=False, **kwargs):
        """

        Parameters
        ----------
        interface : interface object
            node specific interface (fsl.Bet(), spm.Coregister())
        iterfield : string or list of strings
            name(s) of input fields that will receive a list of whatever kind
            of input they take. the node will be run separately for each
            value in these lists. for more than one input, the values are
            paired (i.e. it does not compute a combinatorial product).
        name : alphanumeric string
            node specific name
        serial : boolean
            flag to enforce executing the jobs of the mapnode in a serial
            manner rather than parallel
        nested : boolea
            support for nested lists, if set the input list will be flattened
            before running, and the nested list structure of the outputs will
            be resored
        See Node docstring for additional keyword arguments.
        """

        super(MapNode, self).__init__(interface, name, **kwargs)
        if isinstance(iterfield, (str, bytes)):
            iterfield = [iterfield]
        self.iterfield = iterfield
        self.nested = nested
        self._inputs = self._create_dynamic_traits(self._interface.inputs,
                                                   fields=self.iterfield)
        self._inputs.on_trait_change(self._set_mapnode_input)
        self._got_inputs = False
        self._serial = serial

    def _create_dynamic_traits(self, basetraits, fields=None, nitems=None):
        """Convert specific fields of a trait to accept multiple inputs
        """
        output = DynamicTraitedSpec()
        if fields is None:
            fields = basetraits.copyable_trait_names()
        for name, spec in list(basetraits.items()):
            if name in fields and ((nitems is None) or (nitems > 1)):
                logger.debug('adding multipath trait: %s', name)
                if self.nested:
                    output.add_trait(name, InputMultiPath(traits.Any()))
                else:
                    output.add_trait(name, InputMultiPath(spec.trait_type))
            else:
                output.add_trait(name, traits.Trait(spec))
            setattr(output, name, Undefined)
            value = getattr(basetraits, name)
            if isdefined(value):
                setattr(output, name, value)
            value = getattr(output, name)
        return output

    def set_input(self, parameter, val):
        """ Set interface input value or nodewrapper attribute

        Priority goes to interface.
        """
        logger.debug('setting nodelevel(%s) input %s = %s',
                     to_str(self), parameter, to_str(val))
        self._set_mapnode_input(self.inputs, parameter, deepcopy(val))

    def _set_mapnode_input(self, object, name, newvalue):
        logger.debug('setting mapnode(%s) input: %s -> %s',
                     to_str(self), name, to_str(newvalue))
        if name in self.iterfield:
            setattr(self._inputs, name, newvalue)
        else:
            setattr(self._interface.inputs, name, newvalue)

    def _get_hashval(self):
        """ Compute hash including iterfield lists."""
        if not self._got_inputs:
            self._get_inputs()
            self._got_inputs = True
        self._check_iterfield()
        hashinputs = deepcopy(self._interface.inputs)
        for name in self.iterfield:
            hashinputs.remove_trait(name)
            hashinputs.add_trait(
                name,
                InputMultiPath(
                    self._interface.inputs.traits()[name].trait_type))
            logger.debug('setting hashinput %s-> %s',
                         name, getattr(self._inputs, name))
            if self.nested:
                setattr(hashinputs, name, flatten(getattr(self._inputs, name)))
            else:
                setattr(hashinputs, name, getattr(self._inputs, name))
        hashed_inputs, hashvalue = hashinputs.get_hashval(
            hash_method=self.config['execution']['hash_method'])
        rm_extra = self.config['execution']['remove_unnecessary_outputs']
        if str2bool(rm_extra) and self.needed_outputs:
            hashobject = md5()
            hashobject.update(hashvalue.encode())
            sorted_outputs = sorted(self.needed_outputs)
            hashobject.update(str(sorted_outputs).encode())
            hashvalue = hashobject.hexdigest()
            hashed_inputs.append(('needed_outputs', sorted_outputs))
        return hashed_inputs, hashvalue

    @property
    def inputs(self):
        return self._inputs

    @property
    def outputs(self):
        if self._interface._outputs():
            return Bunch(self._interface._outputs().get())
        else:
            return None

    def _make_nodes(self, cwd=None):
        if cwd is None:
            cwd = self.output_dir()
        if self.nested:
            nitems = len(flatten(filename_to_list(getattr(self.inputs, self.iterfield[0]))))
        else:
            nitems = len(filename_to_list(getattr(self.inputs, self.iterfield[0])))
        for i in range(nitems):
            nodename = '_' + self.name + str(i)
            node = Node(deepcopy(self._interface),
                        n_procs=self._n_procs,
                        mem_gb=self._mem_gb,
                        overwrite=self.overwrite,
                        needed_outputs=self.needed_outputs,
                        run_without_submitting=self.run_without_submitting,
                        base_dir=op.join(cwd, 'mapflow'),
                        name=nodename)
            node.plugin_args = self.plugin_args
            node._interface.inputs.trait_set(
                **deepcopy(self._interface.inputs.get()))
            for field in self.iterfield:
                if self.nested:
                    fieldvals = flatten(filename_to_list(getattr(self.inputs, field)))
                else:
                    fieldvals = filename_to_list(getattr(self.inputs, field))
                logger.debug('setting input %d %s %s', i, field, fieldvals[i])
                setattr(node.inputs, field, fieldvals[i])
            node.config = self.config
            yield i, node

    def _node_runner(self, nodes, updatehash=False):
        old_cwd = os.getcwd()
        for i, node in nodes:
            err = None
            try:
                node.run(updatehash=updatehash)
            except Exception as this_err:
                err = this_err
                if str2bool(self.config['execution']['stop_on_first_crash']):
                    raise
            finally:
                os.chdir(old_cwd)
                yield i, node, err

    def _collate_results(self, nodes):
        self._result = InterfaceResult(interface=[], runtime=[],
                                       provenance=[], inputs=[],
                                       outputs=self.outputs)
        returncode = []
        for i, node, err in nodes:
            self._result.runtime.insert(i, None)
            if node.result:
                if hasattr(node.result, 'runtime'):
                    self._result.interface.insert(i, node.result.interface)
                    self._result.inputs.insert(i, node.result.inputs)
                    self._result.runtime[i] = node.result.runtime
                if hasattr(node.result, 'provenance'):
                    self._result.provenance.insert(i, node.result.provenance)
            returncode.insert(i, err)
            if self.outputs:
                for key, _ in list(self.outputs.items()):
                    rm_extra = (self.config['execution']
                                ['remove_unnecessary_outputs'])
                    if str2bool(rm_extra) and self.needed_outputs:
                        if key not in self.needed_outputs:
                            continue
                    values = getattr(self._result.outputs, key)
                    if not isdefined(values):
                        values = []
                    if node.result.outputs:
                        values.insert(i, node.result.outputs.get()[key])
                    else:
                        values.insert(i, None)
                    defined_vals = [isdefined(val) for val in values]
                    if any(defined_vals) and self._result.outputs:
                        setattr(self._result.outputs, key, values)

        if self.nested:
            for key, _ in list(self.outputs.items()):
                values = getattr(self._result.outputs, key)
                if isdefined(values):
                    values = unflatten(values, filename_to_list(
                        getattr(self.inputs, self.iterfield[0])))
                setattr(self._result.outputs, key, values)

        if returncode and any([code is not None for code in returncode]):
            msg = []
            for i, code in enumerate(returncode):
                if code is not None:
                    msg += ['Subnode %d failed' % i]
                    msg += ['Error:', str(code)]
            raise Exception('Subnodes of node: %s failed:\n%s' %
                            (self.name, '\n'.join(msg)))

    def write_report(self, report_type=None, cwd=None):
        if not str2bool(self.config['execution']['create_report']):
            return
        if report_type == 'preexec':
            super(MapNode, self).write_report(report_type=report_type, cwd=cwd)
        if report_type == 'postexec':
            super(MapNode, self).write_report(report_type=report_type, cwd=cwd)
            report_dir = op.join(cwd, '_report')
            report_file = op.join(report_dir, 'report.rst')
            fp = open(report_file, 'at')
            fp.writelines(write_rst_header('Subnode reports', level=1))
            nitems = len(filename_to_list(
                getattr(self.inputs, self.iterfield[0])))
            subnode_report_files = []
            for i in range(nitems):
                nodename = '_' + self.name + str(i)
                subnode_report_files.insert(i, 'subnode %d' % i + ' : ' +
                                               op.join(cwd,
                                                       'mapflow',
                                                       nodename,
                                                       '_report',
                                                       'report.rst'))
            fp.writelines(write_rst_list(subnode_report_files))
            fp.close()

    def get_subnodes(self):
        if not self._got_inputs:
            self._get_inputs()
            self._got_inputs = True
        self._check_iterfield()
        self.write_report(report_type='preexec', cwd=self.output_dir())
        return [node for _, node in self._make_nodes()]

    def num_subnodes(self):
        if not self._got_inputs:
            self._get_inputs()
            self._got_inputs = True
        self._check_iterfield()
        if self._serial:
            return 1
        else:
            if self.nested:
                return len(filename_to_list(flatten(getattr(self.inputs, self.iterfield[0]))))
            else:
                return len(filename_to_list(getattr(self.inputs, self.iterfield[0])))

    def _get_inputs(self):
        old_inputs = self._inputs.get()
        self._inputs = self._create_dynamic_traits(self._interface.inputs,
                                                   fields=self.iterfield)
        self._inputs.trait_set(**old_inputs)
        super(MapNode, self)._get_inputs()

    def _check_iterfield(self):
        """Checks iterfield

        * iterfield must be in inputs
        * number of elements must match across iterfield
        """
        for iterfield in self.iterfield:
            if not isdefined(getattr(self.inputs, iterfield)):
                raise ValueError(("Input %s was not set but it is listed "
                                  "in iterfields.") % iterfield)
        if len(self.iterfield) > 1:
            first_len = len(filename_to_list(getattr(self.inputs,
                                                     self.iterfield[0])))
            for iterfield in self.iterfield[1:]:
                if first_len != len(filename_to_list(getattr(self.inputs,
                                                             iterfield))):
                    raise ValueError(("All iterfields of a MapNode have to "
                                      "have the same length. %s") %
                                     str(self.inputs))

    def _run_interface(self, execute=True, updatehash=False):
        """Run the mapnode interface

        This is primarily intended for serial execution of mapnode. A parallel
        execution requires creation of new nodes that can be spawned
        """
        old_cwd = os.getcwd()
        cwd = self.output_dir()
        os.chdir(cwd)
        self._check_iterfield()
        if execute:
            if self.nested:
                nitems = len(filename_to_list(flatten(getattr(self.inputs,
                                                              self.iterfield[0]))))
            else:
                nitems = len(filename_to_list(getattr(self.inputs,
                                                      self.iterfield[0])))
            nodenames = ['_' + self.name + str(i) for i in range(nitems)]
            self._collate_results(self._node_runner(self._make_nodes(cwd),
                                                    updatehash=updatehash))
            self._save_results(self._result, cwd)
            # remove any node directories no longer required
            dirs2remove = []
            for path in glob(op.join(cwd, 'mapflow', '*')):
                if op.isdir(path):
                    if path.split(op.sep)[-1] not in nodenames:
                        dirs2remove.append(path)
            for path in dirs2remove:
                shutil.rmtree(path)
        else:
            self._result = self._load_results(cwd)
        os.chdir(old_cwd)<|MERGE_RESOLUTION|>--- conflicted
+++ resolved
@@ -34,31 +34,20 @@
 
 from ... import config, logging
 from ...utils.misc import (flatten, unflatten, str2bool)
-from ...utils.filemanip import (save_json, FileNotFoundError,
-                                filename_to_list, list_to_filename,
-                                copyfiles, fnames_presuffix, loadpkl,
-<<<<<<< HEAD
-                                split_filename, load_json, makedirs,
-                                emptydirs, savepkl, write_rst_header,
-                                write_rst_dict, write_rst_list, to_str)
-from ...interfaces.base import (traits, InputMultiPath, CommandLine,
-                                Undefined, DynamicTraitedSpec,
-                                Bunch, InterfaceResult, md5, Interface,
-                                isdefined)
-from .utils import (modify_paths, clean_working_directory,
-=======
-                                split_filename, load_json, savepkl,
-                                write_rst_header, write_rst_dict,
-                                write_rst_list, to_str, md5)
-from ...interfaces.base import (traits, InputMultiPath, CommandLine,
-                                Undefined, TraitedSpec, DynamicTraitedSpec,
-                                Bunch, InterfaceResult, Interface,
-                                TraitDictObject, TraitListObject, isdefined)
-from .utils import (generate_expanded_graph, modify_paths,
-                    export_graph, make_output_dir, write_workflow_prov,
-                    clean_working_directory, format_dot, topological_sort,
->>>>>>> d42ae1a4
-                    get_print_name, merge_dict, evaluate_connect_function)
+from ...utils.filemanip import (
+    save_json, FileNotFoundError, filename_to_list, list_to_filename,
+    copyfiles, fnames_presuffix, loadpkl, split_filename, load_json, makedirs,
+    emptydirs, savepkl, write_rst_header, write_rst_dict, write_rst_list, to_str
+)
+
+from ...interfaces.base import (
+    traits, InputMultiPath, CommandLine, Undefined, DynamicTraitedSpec,
+    Bunch, InterfaceResult, md5, Interface, isdefined
+)
+from .utils import (
+    modify_paths, clean_working_directory, get_print_name,
+    merge_dict, evaluate_connect_function
+)
 from .base import EngineBase
 
 from future import standard_library
