# emacs: -*- mode: python; py-indent-offset: 4; indent-tabs-mode: nil -*-
# vi: set ft=python sts=4 ts=4 sw=4 et:
<<<<<<< HEAD

import nibabel as nb
import numpy as np

from nipype.interfaces.base import (traits, TraitedSpec, DynamicTraitedSpec,
=======
import os
import re
import numpy as np

from nipype.utils.filemanip import (filename_to_list, copyfile, split_filename)
from nipype.interfaces.base import (traits, TraitedSpec, DynamicTraitedSpec, File,
>>>>>>> 43ea5d2c
                                    Undefined, isdefined, OutputMultiPath,
    InputMultiPath, BaseInterface, File, BaseInterfaceInputSpec)
from nipype.interfaces.io import IOBase, add_traits
from nipype.testing import assert_equal
from nipype.utils.filemanip import (filename_to_list)
from nipype.utils.misc import getsource, create_function_from_source, dumps
    
class IdentityInterface(IOBase):
    """Basic interface class generates identity mappings

    Examples
    --------
    
    >>> from nipype.interfaces.utility import IdentityInterface
    >>> ii = IdentityInterface(fields=['a','b'])
    >>> ii.inputs.a
    <undefined>

    >>> ii.inputs.a = 'foo'
    >>> out = ii._outputs()
    >>> out.a
    <undefined>

    >>> out = ii.run()
    >>> out.outputs.a
    'foo'
    
    """
    input_spec = DynamicTraitedSpec
    output_spec = DynamicTraitedSpec
    
    def __init__(self, fields=None, **inputs):
        super(IdentityInterface, self).__init__(**inputs)
        if fields is None or not fields:
            raise Exception('Identity Interface fields must be a non-empty list')
        self._fields = fields
        add_traits(self.inputs, fields)

    def _add_output_traits(self, base):
        undefined_traits = {}
        for key in self._fields:
            base.add_trait(key, traits.Any)
            undefined_traits[key] = Undefined
        base.trait_set(trait_change_notify=False, **undefined_traits)
        return base

    def _list_outputs(self):
        outputs = self._outputs().get()
        for key in self._fields:
            val = getattr(self.inputs, key)
            if isdefined(val):
                outputs[key] = val
        return outputs

class MergeInputSpec(DynamicTraitedSpec, BaseInterfaceInputSpec):
    axis = traits.Enum('vstack', 'hstack', usedefault=True,
                desc='direction in which to merge, hstack requires same number of elements in each input')
class MergeOutputSpec(TraitedSpec):
    out = traits.List(desc='Merged output')

class Merge(IOBase):
    """Basic interface class to merge inputs into a single list

    Examples
    --------
    
    >>> from nipype.interfaces.utility import Merge
    >>> mi = Merge(3)
    >>> mi.inputs.in1 = 1
    >>> mi.inputs.in2 = [2,5]
    >>> mi.inputs.in3 = 3
    >>> out = mi.run()
    >>> out.outputs.out
    [1, 2, 5, 3]
    
    """
    input_spec = MergeInputSpec
    output_spec = MergeOutputSpec
    
    def __init__(self, numinputs=0, **inputs):
        super(Merge, self).__init__(**inputs)
        self.numinputs = numinputs
        add_traits(self.inputs, ['in%d'%(i+1) for i in range(numinputs)])
        
    def _list_outputs(self):
        outputs = self._outputs().get()
        out = []
        if self.inputs.axis == 'vstack':
            for idx in range(self.numinputs):
                value = getattr(self.inputs, 'in%d'%(idx+1))
                if isdefined(value):
                    if isinstance(value, list):
                        out.extend(value)
                    else:
                        out.append(value)
        else:
            for i in range(len(filename_to_list(self.inputs.in1))):
                out.insert(i,[])
                for j in range(self.numinputs):
                    out[i].append(filename_to_list(getattr(self.inputs, 'in%d'%(j+1)))[i])
        if out:
            outputs['out'] = out
        return outputs

<<<<<<< HEAD
class SplitInputSpec(BaseInterfaceInputSpec):
=======
class RenameInputSpec(DynamicTraitedSpec):

    in_file = File(exists=True, mandatory=True, desc="file to rename")
    keep_ext = traits.Bool(desc="Keep in_file extension, replace non-extension component of name")
    format_string = traits.String(mandatory=True, 
                                  desc="Python formatting string for output template")
    parse_string = traits.String(desc="Python regexp parse string to define replacement inputs")

class RenameOutputSpec(TraitedSpec):

    out_file = traits.File(exists=True,desc="softlink to original file with new name")

class Rename(IOBase):
    """Change the name of a file based on a mapped format string.

    To use additional inputs that will be defined at run-time, the class 
    constructor must be called with the format template, and the fields 
    identified will become inputs to the interface. 
    
    Additionally, you may set the parse_string input, which will be run
    over the input filename with a regular expressions search, and will
    fill in additional input fields from matched groups. Fields set with
    inputs have precedence over fields filled in with the regexp match.

    Examples
    --------
    >>> from nipype.interfaces.utility import Rename
    >>> rename1 = Rename()
    >>> rename1.inputs.in_file = "zstat1.nii.gz"
    >>> rename1.inputs.format_string = "Faces-Scenes.nii.gz"
    >>> res = rename1.run()          # doctest: +SKIP
    >>> print res.outputs.out_file   # doctest: +SKIP
    'Faces-Scenes.nii.gz"            # doctest: +SKIP

    >>> rename2 = Rename(format_string="%(subject_id)s_func_run%(run)02d")
    >>> rename2.inputs.in_file "func.nii"
    >>> rename2.inputs.keep_ext = True
    >>> rename2.inputs.subject_id = "subj_201"
    >>> rename2.inputs.run = 2
    >>> res = rename2.run()          # doctest: +SKIP
    >>> print res.outputs.out_file   # doctest: +SKIP
    'subj_201_func_run02.nii'        # doctest: +SKIP

    >>> rename3 = Rename(format_string="%(subject_id)s_%(seq)s_run%(run)02d.nii")
    >>> rename3.inputs.in_file "func_epi_1_1.nii"
    >>> rename3.inputs.parse_string = "func_(?P<seq>\w*)_.*")
    >>> rename3.inputs.subject_id = "subj_201"
    >>> rename3.inputs.run = 2
    >>> res = rename3.run()          # doctest: +SKIP
    >>> print res.outputs.out_file   # doctest: +SKIP
    'subj_201_epi_run02.nii'         # doctest: +SKIP

    """
    input_spec = RenameInputSpec
    output_spec = RenameOutputSpec

    def __init__(self, format_string=None, **inputs):
        super(Rename, self).__init__(**inputs)
        if format_string is not None:
            self.inputs.format_string = format_string
            self.fmt_fields = re.findall(r"%\((.+?)\)", format_string)
            add_traits(self.inputs, self.fmt_fields)
        else: 
            self.fmt_fields = []

    def _rename(self):
        fmt_dict = dict()
        if isdefined(self.inputs.parse_string):
            m = re.search(self.inputs.parse_string, os.path.split(self.inputs.in_file)[1])
            if m:
                fmt_dict.update(m.groupdict())
        for field in self.fmt_fields:
            fmt_dict[field] = getattr(self.inputs, field)
        if self.inputs.keep_ext:
            fmt_string = "".join([self.inputs.format_string, split_filename(self.inputs.in_file)[2]])
        else:
            fmt_string = self.inputs.format_string
        return fmt_string%fmt_dict

    def _run_interface(self, runtime):
        runtime.returncode = 0
        _ = copyfile(self.inputs.in_file, os.path.join(os.getcwd(), self._rename()))
        return runtime
    
    def _list_outputs(self):
        outputs = self._outputs().get()
        outputs["out_file"] = os.path.join(os.getcwd(), self._rename())
        return outputs


class SplitInputSpec(TraitedSpec):
>>>>>>> 43ea5d2c
    inlist = traits.List(traits.Any, mandatory=True,
                  desc='list of values to split')
    splits = traits.List(traits.Int, mandatory=True,
                  desc='Number of outputs in each split - should add to number of inputs')

class Split(IOBase):
    """Basic interface class to split lists into multiple outputs

    Examples
    --------
    
    >>> from nipype.interfaces.utility import Split
    >>> sp = Split()
    >>> _ = sp.inputs.set(inlist=[1,2,3],splits=[2,1])
    >>> out = sp.run()
    >>> out.outputs.out1
    [1, 2]
    
    """

    input_spec = SplitInputSpec
    output_spec = DynamicTraitedSpec
        
    def _add_output_traits(self, base):
        undefined_traits = {}
        for i in range(len(self.inputs.splits)):
            key = 'out%d'%(i+1)
            base.add_trait(key, traits.Any)
            undefined_traits[key] = Undefined
        base.trait_set(trait_change_notify=False, **undefined_traits)
        return base
    
    def _list_outputs(self):
        outputs = self._outputs().get()
        if isdefined(self.inputs.splits):
            if sum(self.inputs.splits) != len(self.inputs.inlist):
                raise RuntimeError('sum of splits != num of list elements')
            splits = [0]
            splits.extend(self.inputs.splits)
            splits = np.cumsum(splits)
            for i in range(len(splits)-1):
                outputs['out%d'%(i+1)] =  np.array(self.inputs.inlist)[splits[i]:splits[i+1]].tolist()
        return outputs

class SelectInputSpec(BaseInterfaceInputSpec):
    inlist = InputMultiPath(traits.Any, mandatory=True,
                  desc='list of values to choose from')
    index = InputMultiPath(traits.Int, mandatory=True,
                  desc='0-based indices of values to choose')
    
class SelectOutputSpec(TraitedSpec):
    out = OutputMultiPath(traits.Any,
                          desc='list of selected values')
    
class Select(IOBase):
    """Basic interface class to select specific elements from a list

    Examples
    --------
    
    >>> from nipype.interfaces.utility import Select
    >>> sl = Select()
    >>> _ = sl.inputs.set(inlist=[1,2,3,4,5],index=[3])
    >>> out = sl.run()
    >>> out.outputs.out
    4
    
    >>> _ = sl.inputs.set(inlist=[1,2,3,4,5],index=[3,4])
    >>> out = sl.run()
    >>> out.outputs.out
    [4, 5]
    
    """

    input_spec = SelectInputSpec
    output_spec = SelectOutputSpec
    
    def _list_outputs(self):
        outputs = self._outputs().get()
        out = np.array(self.inputs.inlist)[np.array(self.inputs.index)].tolist()
        outputs['out'] = out
        return outputs

class FunctionInputSpec(DynamicTraitedSpec, BaseInterfaceInputSpec):
    function_str = traits.Str(mandatory=True, desc='code for function')

class Function(IOBase):
    """Runs arbitrary function as an interface

    Examples
    --------

    >>> func = 'def func(arg1, arg2=5): return arg1 + arg2'
    >>> fi = Function(input_names=['arg1', 'arg2'], output_names=['out'])
    >>> fi.inputs.function_str = func
    >>> res = fi.run(arg1=1)
    >>> res.outputs.out
    6

    """
    
    input_spec = FunctionInputSpec
    output_spec = DynamicTraitedSpec

    def __init__(self, input_names, output_names, function=None, **inputs):
        """

        Parameters
        ----------

        input_names: single str or list
            names corresponding to function inputs
        output_names: single str or list
            names corresponding to function outputs. has to match the number of outputs
        """
        
        super(Function, self).__init__(**inputs)
        if function:
            if hasattr(function, '__call__'):
                try:
                    self.inputs.function_str = getsource(function)
                except IOError:
                    raise Exception('Interface Function does not accept ' \
                                        'function objects defined interactively in a python session')
            elif isinstance(function, str):
                self.inputs.function_str = function
            else:
                raise Exception('Unknown type of function')
        self.inputs.on_trait_change(self._set_function_string, 'function_str')
        self._input_names = filename_to_list(input_names)
        self._output_names = filename_to_list(output_names)
        add_traits(self.inputs, [name for name in self._input_names])
        self._out = {}
        for name in self._output_names:
            self._out[name] = None

    def _set_function_string(self, obj, name, old, new):
        if name == 'function_str':
            if hasattr(new, '__call__'):
                function_source = getsource(new)
            elif isinstance(new, str):
                function_source = dumps(new)
            self.inputs.trait_set(trait_change_notify=False, **{'%s'%name:function_source})

    def _add_output_traits(self, base):
        undefined_traits = {}
        for key in self._output_names:
            base.add_trait(key, traits.Any)
            undefined_traits[key] = Undefined
        base.trait_set(trait_change_notify=False, **undefined_traits)
        return base

    def _run_interface(self, runtime):       
        function_handle = create_function_from_source(self.inputs.function_str)

        args = {}
        for name in self._input_names:
            value = getattr(self.inputs, name)
            if isdefined(value):
                args[name] = value

        out = function_handle(**args)
        
        if len(self._output_names) == 1:
            self._out[self._output_names[0]] = out
        else:
            if isinstance(out, tuple) and (len(out) != len(self._output_names)):
                raise RuntimeError('Mismatch in number of expected outputs')
                
            else:
                for idx, name in enumerate(self._output_names):
                    self._out[name] = out[idx]

        return runtime

    def _list_outputs(self):
        outputs = self._outputs().get()
        for key in self._output_names:
            outputs[key] = self._out[key]
        return outputs


class AssertEqualInputSpec(BaseInterfaceInputSpec):
    volume1 = File(exists=True, mandatory=True)
    volume2 = File(exists=True, mandatory=True)
    
class AssertEqual(BaseInterface):
    input_spec = AssertEqualInputSpec
    
    def _run_interface(self, runtime):
        
        data1 = nb.load(self.inputs.volume1).get_data()
        data2 = nb.load(self.inputs.volume2).get_data()
        
        assert_equal(data1, data2)
        
        return runtime<|MERGE_RESOLUTION|>--- conflicted
+++ resolved
@@ -1,24 +1,16 @@
 # emacs: -*- mode: python; py-indent-offset: 4; indent-tabs-mode: nil -*-
 # vi: set ft=python sts=4 ts=4 sw=4 et:
-<<<<<<< HEAD
-
-import nibabel as nb
-import numpy as np
-
-from nipype.interfaces.base import (traits, TraitedSpec, DynamicTraitedSpec,
-=======
 import os
 import re
 import numpy as np
+import nibabel as nb
 
 from nipype.utils.filemanip import (filename_to_list, copyfile, split_filename)
 from nipype.interfaces.base import (traits, TraitedSpec, DynamicTraitedSpec, File,
->>>>>>> 43ea5d2c
                                     Undefined, isdefined, OutputMultiPath,
-    InputMultiPath, BaseInterface, File, BaseInterfaceInputSpec)
+    InputMultiPath, BaseInterface, BaseInterfaceInputSpec)
 from nipype.interfaces.io import IOBase, add_traits
 from nipype.testing import assert_equal
-from nipype.utils.filemanip import (filename_to_list)
 from nipype.utils.misc import getsource, create_function_from_source, dumps
     
 class IdentityInterface(IOBase):
@@ -118,9 +110,7 @@
             outputs['out'] = out
         return outputs
 
-<<<<<<< HEAD
-class SplitInputSpec(BaseInterfaceInputSpec):
-=======
+
 class RenameInputSpec(DynamicTraitedSpec):
 
     in_file = File(exists=True, mandatory=True, desc="file to rename")
@@ -210,9 +200,7 @@
         outputs["out_file"] = os.path.join(os.getcwd(), self._rename())
         return outputs
 
-
-class SplitInputSpec(TraitedSpec):
->>>>>>> 43ea5d2c
+class SplitInputSpec(BaseInterfaceInputSpec):
     inlist = traits.List(traits.Any, mandatory=True,
                   desc='list of values to split')
     splits = traits.List(traits.Int, mandatory=True,
