--- conflicted
+++ resolved
@@ -33,14 +33,10 @@
     in_mask=dict(argstr='--mask=%s',
     mandatory=True,
     ),
-<<<<<<< HEAD
-    in_topup=dict(argstr='--topup=%s',
-=======
     in_topup_fieldcoef=dict(argstr='--topup=%s',
     requires=['in_topup_movpar'],
     ),
     in_topup_movpar=dict(requires=['in_topup_fieldcoef'],
->>>>>>> 394ac0d7
     ),
     method=dict(argstr='--resamp=%s',
     ),
