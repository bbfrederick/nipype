--- conflicted
+++ resolved
@@ -39,14 +39,11 @@
 
 from .traits_extension import traits, isdefined, TraitError
 from .specs import (BaseInterfaceInputSpec, CommandLineInputSpec,
-                    StdOutCommandLineInputSpec, MpiCommandLineInputSpec)
-<<<<<<< HEAD
+                    StdOutCommandLineInputSpec, MpiCommandLineInputSpec,
+                    get_filecopy_info)
+
 from .support import (Bunch, InterfaceResult, NipypeInterfaceError,
                       format_help)
-=======
-from .support import (Bunch, InterfaceResult, NipypeInterfaceError)
-from .specs import get_filecopy_info
->>>>>>> 11f8eb28
 
 standard_library.install_aliases()
 
